import logging
<<<<<<< HEAD
from typing import List
from datetime import date
=======
from typing import List, Optional
>>>>>>> dbf1b448

from openai import OpenAI
from dotenv import load_dotenv, find_dotenv

from esdc.selection import TableName
from esdc.dbmanager import run_query


def describer(table: TableName, year: Optional[int], search: Optional[str]) -> List[str] | None:
    if table == TableName.NKRI_RESOURCES:
        df = run_query(table=table)
        if df is not None:
            df.sort_values(
                by=["report_year", "project_class"],
                ascending=[False, True],
                inplace=True,
            )
        else:
            logging.warning("No query result for %s.", table.value)
            return None
    else:
        df = run_query(table=table, like=search, year=year, output=4)
        if df is not None:
            df.sort_values(
                by=["report_year", "wk_name", "field_name", "project_class"],
                ascending=[False, True, True, True],
                inplace=True,
            )
        else:
            logging.warning("No query result for %s.", table.value)
            return None
    article = []
    df = df[df.uncert_lvl == "2. Middle Value"]

    for _, row in df.iterrows():
        if table == TableName.NKRI_RESOURCES:

            if row.project_class == "1. Reserves & GRR":
                prj_class = "Government of Indonesia Recoverable Resources (GRR)"
            else:
                prj_class = row.project_class[3:]
            paragraph = f"Berdasarkan laporan status 31.12.{row.report_year},"
            if prj_class == "Government of Indonesia Recoverable Resources (GRR)":
                paragraph = (
                    f"{paragraph}"
                    f" cadangan nasional 2P (proven + probable reserves)"
                    f" minyak sebesar {round(row.reserves_oc / 1000)} MMSTB (juta barel)"
                    f" dan gas sebesar {round(row.reserves_an)} BSCF (milyar kaki kubik)."
                    f" Potensi {prj_class} untuk {row.project_stage} secara nasional"
                    f" minyak sebesar {round(row.resources_oc / 1000)} MMSTB (juta barel)"
                    f" dan gas sebesar {round(row.resources_an)} BSCF (milyar kaki kubik)."
                )
            else:
                paragraph = (
                    f"{paragraph}"
                    f" Potensi {prj_class} untuk {row.project_stage} secara nasional"
                    f" minyak sebesar {round(row.resources_oc / 1000)} MMSTB (juta barel)"
                    f" dan gas sebesar {round(row.resources_an)} BSCF (milyar kaki kubik)."
                )

        elif table == TableName.FIELD_RESOURCES:

            if row.project_class == "1. Reserves & GRR":
                prj_class = "Government of Indonesia Recoverable Resources (GRR)"
            else:
                prj_class = row.project_class[3:]

            paragraph = (
                f"Berdasarkan laporan status 31.12.{row.report_year}, lapangan {row.field_name}"
                f" (field id: {row.field_id} lat: {row.field_lat} long: {row.field_long})"
                f" berada di wilayah kerja {row.wk_name} dengan operator {row.operator_name}."
            )
            if row.basin128 != "":
                paragraph = (
                    f"{paragraph}"
                    f" Lapangan ini berada di cekungan migas {row.basin128}."
                    f" Lapangan ini"
                )
            else:
                paragraph = f"{paragraph}" f" Lapangan ini"
            if prj_class == "Government of Indonesia Recoverable Resources (GRR)":
                paragraph = (
                    f"{paragraph}"
                    f" memiliki cadangan 2P (proven + probable reserves) minyak sebesar {round(row.res_oc)} MSTB"
                    f" dan gas sebesar {round(row.res_an)} BSCF."
                    f" Lapangan ini juga memiliki potensi {prj_class}"
                    f" minyak sebesar {round(row.rec_oc_risked)} MSTB dan gas sebesar {round(row.rec_an_risked)} BSCF."
                )
            else:
                if row.rec_oc_risked + row.rec_an_risked > 0:
                    paragraph = (
                        f"{paragraph} memiliki potensi {prj_class} untuk {row.project_stage}"
                        f" minyak sebesar {round(row.rec_oc_risked)} MSTB dan gas sebesar {round(row.rec_an_risked)} BSCF."
                        f" Total proyek dalam klasifikasi {prj_class} untuk {row.project_stage} sebanyak {row.project_count} proyek."
                    )
                else:
                    paragraph = f"{paragraph} tidak memiliki potensi {prj_class} untuk {row.project_stage}."
            paragraph = (
                f"{paragraph}"
                f" Volume Initial Oil in Place (IOIP) sebesar {round(row.ioip)} MSTB dan"
                f" volume Initial Gas in Place (IGIP) sebesar {round(row.igip)} BSCF."
            )
            if row.cprd_sls_oc + row.cprd_sls_an > 0:
                paragraph = (
                    f"{paragraph}"
                    f" Produksi kumulatif minyak sebesar {round(row.cprd_sls_oc)} MSTB,"
                    f" sedangkan gas sebesar {round(row.cprd_sls_an)} BSCF."
                )
            if row.field_remarks != "":
                paragraph = f"{paragraph} Catatan dari tiap proyek sebagai berikut: {row.field_remarks}"
        else:
            paragraph = f"Deskripsi dari {table} belum tersedia."
        article.append(paragraph)
    return article

<<<<<<< HEAD

def exec_summarizer(
    text: str = "", data: str = "", context: str = "", model: str = "gpt-4.1-mini"
) -> str | None:
    # Load environment variables
    load_dotenv(find_dotenv())

    client = OpenAI()

    sys_prompt = f"""
    Anda adalah seorang ahli teknik perminyakan senior yang bertugas membuat ringkasan eksekutif
    untuk pengambilan keputusan manajemen tingkat atas. Fokus pada wawasan bisnis penting dan
    metrik utama. Seluruh output harus dalam Bahasa Indonesia yang formal dan profesional.

    PERAN DAN AUDIENS:
    - Audiens utama: Eksekutif C-level dan manajemen senior
    - Tujuan: Memungkinkan pengambilan keputusan strategis yang tepat
    - Fokus: Metrik utama, tren, risiko, dan peluang

    KONTEKS DAN TERMINOLOGI:
                {context}

    PERSYARATAN ANALISIS:
    1. Analisis Kuantitatif:
       - Sajikan data numerik penting dengan satuan yang tepat
       - Sorot perubahan year-on-year
       - Tekankan deviasi atau tren yang signifikan

    2. Klasifikasi Sumber Daya:
       - Bedakan dengan jelas antara cadangan, sumber daya kontingen, dan sumber daya prospektif
       - Ikuti sistem klasifikasi SPE-PRMS
       - Sorot perubahan dalam kategorisasi sumber daya

    3. Penilaian Risiko:
       - Identifikasi risiko teknis dan operasional utama
       - Catat ketidakpastian geologis atau produksi
       - Tandai area yang memerlukan perhatian manajemen

    FORMAT OUTPUT:
    RINGKASAN EKSEKUTIF
    - Ikhtisar singkat temuan utama (2-3 kalimat)
    - Sorot perubahan atau perkembangan paling signifikan
    - Nyatakan poin tindakan segera jika ada

    CADANGAN (2P: Terbukti + Probable)
    - Posisi cadangan saat ini
    - Perubahan dari periode pelaporan sebelumnya
    - Faktor perolehan dan tingkat produksi
    - Tantangan atau peluang teknis utama

    SUMBER DAYA KONTINGEN
    - Volume sumber daya berdasarkan kategori utama
    - Status pengembangan dan milestone penting
    - Pertimbangan komersial
    - Persyaratan teknis untuk pematangan sumber daya

    SUMBER DAYA PROSPEKTIF
    - Potensi eksplorasi
    - Ringkasan penilaian risiko
    - Karakteristik prospek utama
    - Langkah selanjutnya yang direkomendasikan

    KESIMPULAN
    - Implikasi strategis
    - Tindakan yang direkomendasikan
    - Faktor-faktor penentu keberhasilan
    - Pertimbangan timeline

    PEDOMAN PENTING:
    1. Gunakan bahasa teknis yang tepat namun tetap jelas
    2. Kuantifikasi semua observasi jika memungkinkan
    3. Prioritaskan informasi material daripada detail minor
    4. Berikan konteks untuk semua angka signifikan
    5. Gunakan satuan standar industri secara konsisten
    6. Sorot poin keputusan dan rekomendasi dengan jelas
    7. Gunakan Bahasa Indonesia formal dan profesional
    8. Pertahankan istilah teknis dalam Bahasa Inggris jika diperlukan untuk kejelasan

    Catatan khusus untuk terminologi:
    - "Reserves" = Cadangan
    - "Resources" = Sumber Daya
    - "Contingent Resources" = Sumber Daya Kontingen
    - "Prospective Resources" = Sumber Daya Prospektif
    - "MMSTB" = Juta Barel
    - "BSCF" = Milyar Kaki Kubik
"""

    response = client.chat.completions.create(
        model=model,
        messages=[
            {"role": "system", "content": sys_prompt},
            {"role": "user", "content": f"""
                Buat ringkasan eksekutif untuk informasi ini:
                {text}

                Gunakan informasi ini untuk bagian DATA:
                {data}
                """}
        ],
        temperature=0
    )

    return response.choices[0].message.content

def analyzer(field_name, wk_name, base_url=None, model="gpt-4.1-mini") -> str | None:
    """
    """

    sys_prompt = """
Anda adalah asisten ahli analisis data migas dengan fokus pada peningkatan produksi nasional. 
Tugas Anda adalah menganalisis data sumber daya dan cadangan migas berdasarkan parameter berikut:

1. Identifikasi maturity level proyek dan terapkan strategi sesuai klasifikasi:
   a. E0 (On Production): 
      - Cek gap antara produksi aktual vs kapasitas maksimal teknis
      - Hitung potensi peningkatan produksi sebagai selisih keduanya
   
   b. E1 (Production on Hold)/E4 (Production Pending):
      - Identifikasi akar masalah non-produksi
      - Rekomendasikan solusi teknis/regulasi untuk produksi <1 tahun
   
   c. E2 (Under Development):
      - Evaluasi percepatan jadwal onstream
      - Hitung % peningkatan produksi dengan formula: 
        ((bulan_tersisa - bulan_percepatan)/(bulan_tersisa - bulan_rencana) - 1)*100%
        catatan: persamaan ini hanya digunakan secara internal oleh anda jika data tersedia.
   
   d. E3 (Justified for Development):
      - Analisis status FID dan kendala ekonomi
      - Evaluasi insentif: gross split, depresiasi, penyesuaian pajak
   
   e. E5 (Development Unclarified):
      - Identifikasi penyebab stagnasi pengembangan
      - Rekomendasikan insentif khusus sesuai jenis kendala
   
   f. E6/E8 (Further Development):
      - Evaluasi kelayakan OPL/OPLL
      - Analisis percepatan persetujuan pengembangan
   
   g. X0 (Development Pending):
      - Identifikasi kendala POD (teknis/ekonomi)
      - Rekomendasikan solusi percepatan persetujuan
   
   h. X1 (Discovery under Evaluation):
      - Evaluasi kebutuhan sumur delineasi
      - Analisis kelayakan POP untuk resources <1000 MSTB/5 BSCF

2. Gunakan Waktu Acuan Pelaporan (WAP) sebagai basis analisis temporal:
   - Semua data mengacu pada status 31 Desember 23:59
   - Pertimbangkan periode pelaporan berturut-turut untuk klasifikasi E4/E5

3. Kelompokkan hasil analisis dalam 3 strategi waktu:
   - Jangka pendek (<1 tahun): E0, E1, E4, percepatan onstream
   - Jangka menengah (1-3 tahun): E2, E3, X0, E6
   - Jangka panjang (>3 tahun): E5, E8, X1
   - Kategori di atas bersifat panduan. Detil pengelompokkan yang sebenarnya
   harus berdasarkan data dan keterangan yang diberikan.

4. Sajikan hasil dalam format terstruktur:
   - Tabel ringkasan potensi peningkatan per kategori
   - Prioritas rekomendasi berdasarkan dampak produksi
   - Estimasi kuantitatif dengan asumsi yang jelas

5. Batasi analisis hanya pada data yang tersedia:
   - Abaikan klasifikasi tanpa data pendukung
   - Tandai area yang memerlukan data tambahan
6. Format teks sebagai berikut: 
   - LATAR BELAKANG: Berisi ringkasan informasi yang anda terima.
   - ANALISA: berisi hasil analisis yang telah anda lakukan berdasarkan poin 1 hingga 5.
   - REKOMENDASI: berikan rekomendasi atas hasil analisa yang anda lakukan. 
     rekomendasi harus memenuhi prinsip SMART (Specific, Measurable, Attainable, Relevant, Time bound)
     jika data tersedia, hitung berapa potensi peningkatan produksi yang dapat diperoleh.
   - Jangan bersikap seperti asisten AI yang selalu memberikan kalimat penutup di akhir.

Gunakan terminologi resmi SKK Migas dan referensi framework IFPR untuk pelaporan cadangan.
Berikan highlight pada rekomendasi dengan dampak produksi tertinggi.
"""

    sys_prompt_2 = """
        You are a system designed to classify and analyze national oil and gas production projects based on maturity level and time-frame strategy to improve national production. Here are your instructions and context:

        **Strategy Classification**  
        - Short-term strategies: Impact production within 1 year or less.
        - Medium-term strategies: Impact production within 1-3 years.
        - Long-term strategies: Impact production over more than 3 years.
        - Classify projects only if they have strategic actions to improve production.

        **Strategic Actions (Apply relevant items depending on project maturity level):**
        1. If project maturity level is E0 (On Production), check if current production rate is at the technical maximum of the reservoir or facility. If not, the potential production increase is the difference between actual and technical maximum rates.
        2. Check if there is a project with onstream target year equal to the current year. If onstream can be accelerated, estimate production increase percentage as: (months from acceleration to year-end) / (months from original onstream month to year-end). If production estimate exists for the onstream year, additional production = estimated production × increase percentage.
        3. If project is E1 (Production on Hold) or E4 (Production Pending), state the reason why it is not producing. Suggest solutions that could allow production to resume in <1 year.
        4. If project is E2 (Under Development), provide development status. Evaluate if development can be accelerated. If yes, estimate production increase as in point 2.
        5. If project is E3 (Justified for Development), provide current FID (Final Investment Decision) status. Evaluate if there are economic bottlenecks; suggest possible government incentives (e.g., additional contractor split, accelerated depreciation, tax delay or reduction), and assess if FID can be expedited.
        6. If project is E5 (Development Unclarified), identify obstacles to development. If economic constraints are present, suggest suitable incentives.
        7. If project is E6 (Further Development) or E8 (Further Development not Viable), assess if the project can apply for OPL/OPLL (Optimisation approvals). Evaluate possible acceleration steps.
        8. If project is X0 (Development Pending), determine reasons for delayed POD (Plan of Development) submission—analyze if economic or technical obstacles exist.
        9. If project is X1 (Discovery under Evaluation), assess if additional delineation wells are needed. If resource is below 1000 MSTB or 5 BSCF, evaluate application for POP (Put on Production).
        10. Check for projects with Non-Producing Zones (unperforated layers with production potential).
        11. Check for projects with potential for horizontal drilling to enhance production.

        **Contextual Definitions:**  
        - Reporting date is December 31st, 23:59 for each year. E.g., 2024 data refers to project status as of December 31st, 2024.
        - E0: On Production = was/commercially producing at least one day in reported year.
        - E1: Production on Hold = NO commercial production whole year.
        - E2: Under Development = has FID, facilities being built.
        - E3: Justified for Development = approved for development but no FID yet; types: POD I, POD II+, OPL, OPLL, POP.
        - E4: Production Pending = not commercially producing for at least three years, but plans to resume exist; early classification if obstacles are heavy.
        - E5: Development Unclarified = project has development approval but no FID for >3 years or FID was revoked.
        - E6: Further Development = newly identified further development opportunities, not yet OPL/OPLL approved.
        - E8: Further Development not Viable = further development not proposed for approval for >1 year; often named "Future".
        - X0: Development Pending = has PSE approval, out of exploration phase.
        - X1: Discovery under Evaluation = proven sustainable flow from reservoir; may be held for max 2 reporting periods.
        - X2: Development Undetermined = after >2 X1 cycles, still needs more data (e.g., delineation, tests) or faces economic challenge that could be aided by incentives.
        - X3: Development not Viable = ex-X1 projects found non-economic, beyond incentive assistance.

        **Instructions:**  
        - Analyze and classify only when a project has applicable strategy.
        - For each project, apply the relevant strategic action(s) based on its maturity level and provided data, following the rules and context above. Do not provide classifications or details if there is no strategy present.
        
        Format teks sebagai berikut:
        - LATAR BELAKANG: Berisi ringkasan informasi yang anda terima. Pastikan seluruh informasi penting terangkum dalam latar belakang. Abaikan informasi yang bersifat redundan.
        - ANALISA: Berisi hasil analisis yang telah anda lakukan.
        - REKOMENDASI: Berikan rekomendasi atas hasil analisa yang anda lakukan. Rekomendasi harus memenuhi prinsip SMART (Specific, Measurable, Attainable, Relevant, Time bound). Jika data tersedia, hitung berapa besar potensi peningkatan produksi yang dapat diperoleh.
        - Abaikan strategi yang tidak dapat diterapkan karena tidak ada data yang tersedia.
        - Jangan bersikap seperti asisten AI yang selalu memberikan kalimat penutup di akhir.
        """
    
    sys_prompt_3 = """
        Untuk dapat meningkatkan produksi nasional, strategi yang disusun terbagi menjadi tiga, yaitu strategi jangka pendek, jangka menengah, dan jangka panjang. Strategi jangka pendek adalah strategi yang diharapkan dapat meningkatkan produksi dalam waktu satu tahun atau kurang. Strategi jangka menengah adalah strategi yang diharapkan dapat meningkatkan produksi dalam waktu satu hingga tiga tahun. Strategi jangka panjang adalah strategi yang diharapkan dapat meningkatkan produksi dalam waktu lebih dari tiga tahun. Proyek dapat diklasifikasikan berdasarkan jangka waktu tersebut. Namun hanya jabarkan klasifikasi yang memiliki strategi.

Strategi yang dapat dilakukan sebagai berikut:
1. Jika lapangan memiliki project maturity level E0. On Production, maka cek apakah ada informasi terkait apakah laju produksi saat ini berada pada kapasitas maksimal secara teknis terhadap kemampuan reservoir maupun fasilitas produksi. Jika laju produksi belum berada pada kapasitas maksimal, maka selisih laju produksi terakhir dengan kemampuan produksi maksimal merupakan potensi penambahan produksi.
2. Cek apakah terdapat project dengan target tahun onstream sama dengan tahun ini. Proyek ini dapat meningkatkan produksi nasional jika dapat dipercepat dari tanggal rencana onstream. Perkiraan peningkatan produksi dalam persentase dapat dihitung dengan cara jumlah bulan tersisa hingga akhir tahun dari bulan percepatan onstream dibagi dengan jumlah bulan tersisa hingga akhir tahun dari bulan rencana onstream. Sebagai contoh, jika target onstream di bulan ke sepuluh kemudian dipercepat ke bulan ke delapan, maka persentase perkiraan peningkatan produksi sebesar $\left(\frac{12 - 8}{12 - 10} - 1\right) \cdot 100\% = 100\%$. Jika terdapat data perkiraan produksi untuk di tahun onstream dengan rencana awal, maka penambahan produksi di tahun tersebut dapat diketahui dengan mengalikan data perkiraan produksi dengan persentase peningkatan produksi.
3. Jika lapangan memiliki project maturity level E1. Production on Hold atau E4. Production Pending, maka sampaikan informasi apa yang menyebabkan project tersebut tidak dapat berproduksi. Cari solusi apa yang memungkinkan untuk menangani masalah yang ada dengan cepat sehingga bisa berproduksi kembali dalam waktu kurang dari satu tahun.
4. Jika lapangan memiliki project maturity level E2. Under Development, maka sampaikan informasi status pengembangan lapangan saat ini. Evaluasi apakah ada rencana pengembangan lapangan yang dapat dipercepat sehingga dapat mempercepat tanggal onstream dari rencana yang diberikan. Jika ada yang dapat dipercepat, maka perkiraan peningkatan produksi dapat menggunakan metode perkiraan berdasarkan percepatan bulan onstream.
5. Jika lapangan memiliki project maturity level E3. Justified for Development, maka sampaikan status evaluasi *Final Investment Decision* (FID) saat ini. Evaluasi apakah terdapat kendala secara keekonomian atas proyek. Jika terdapat kendala keekonomian, maka evaluasi insentif apa yang dapat diberikan pemerintah untuk memperbaiki kondisi keekonomian proyek. Insentif yang biasa diberikan antara lain pemberian split tambahan untuk kontraktor, percepatan depresiasi, penundaan pajak, pengurangan pajak. Selain itu lakukan analisa apakah FID dapat dievaluasi dengan lebih cepat atau tidak.
6. Jika lapangan memiliki project maturity level E5. Development Unclarified, maka evaluasi kendala apa yang menyebabkan lapangan tidak kunjung dikembangkan. Jika kendala berupa masalah keekonomian, evaluasi insentif apa yang tepat untuk dilakukan.
7. Jika lapangan memiliki project maturity level E6. Further Development atau E8. Further Development not Viable, maka evaluasi apakah proyek tersebut dapat diajukan untuk mendapatkan persetujuan Optimasi Pengembangan Lapangan (OPL) atau OPLL. Evaluasi percepatan apa yang dapat dilakukan berdasarkan informasi yang diberikan.
8. Jika lapangan memiliki project maturity level X0. Development Pending, maka evaluasi apakah terdapat kendala yang membuat proyek tidak kunjung diajukan untuk mendapatkan persetujuan *Plan of Development* (POD). Analisa apakah terdapat kendala keekonomian atau kendala teknikal.
9. Jika lapangan memiliki project maturity level X1. Discovery under Evaluation, maka evaluasi apakah project tersebut memerlukan tambahan sumur delineasi untuk mengetahui batas sebaran hidrokarbon. Jika *resources* lebih kecil dari 1000 MSTB atau 5 BSCF, evaluasi apakah proyek tersebut dapat diusulkan untuk memperoleh persetujuan *Put on Production* (POP).
10. Periksa apakah di lapangan tersebut terdapat proyek yang memiliki potensi *Non Producing Zone*, atau lapisan yang saat ini belum diperforasi namun memiliki potensi untuk diproduksikan.
11. Periksa apakah di lapangan tersebut terdapat proyek yang memiliki potensi untuk dapat menerapkan pemboran horizontal untuk meningkatkan produksi.

Informasi tambahan sebagai konteks:
- Data pelaporan resmi mengambil tanggal 31 Desember Pukul 23.59. Sebagai contoh, data tahun 2024 berarti merujuk pada data dengan status 31 Desember 2024 Pukul 23.59. Status ini disebut Waktu Acuan Pelaporan (WAP).
- E0. On Production adalah proyek yang pernah atau sedang berproduksi secara komersial. Sebagai contoh, Jika proyek pada pelaporan status 31 Desember 2024 memiliki project maturity level E0, maka setidaknya di tahun 2024 pernah berproduksi secara komersial walau hanya satu hari.
- E1. Production on Hold adalah proyek yang pada tahun terakhir tidak berproduksi secara komersial. Sebagai contoh, jika proyek pada pelaporan status 31 Desember 2024 memiliki project maturity level E1, maka sepanjang tahun 2024 proyek tidak berproduksi sama sekali secara komersial. Dengan kata lain, proyek tidak memiliki *lifting*. Namun proyek mungkin saja berproduksi secara teknis, misalnya dalam konteks melakukan uji produksi.
- E2. Under Development adalah proyek telah memiliki *Final Investment Decision* (FID). Biasanya pada fase ini proyek masuk dalam tahapan pembangunan fasilitas produksi.
- E3. Justified for Development adalah proyek telah memiliki persetujuan pengembangan lapangan namun belum memiliki FID. Jenis-jenis persetujuan pengembangan lapangan dapat berupa:
	- POD I untuk POD pertama di Wilayah Kerja (*Working Area*) tersebut. Persetujuan POD I diberikan oleh Menteri Energi dan Sumber Daya Mineral (ESDM).
	- POD untuk POD kedua dan selanjutnya. Persetujuan POD diberikan oleh Kepala SKK Migas.
	- Optimasi Pengembangan Lapangan (OPL). Persetujuan OPL diberikan pada proyek yang merupakan pengembangan lanjutan di lapangan tersebut. Karena OPL merupakan pengembangan lanjutan, maka biasanya lapangan tersebut sebelumnya telah memiliki proyek yang telah mendapatkan persetujuan POD atau sebelumnya pernah berproduksi secara komersial.
	- Optimasi Pengembangan Lapangan-Lapangan (OPLL). Pada prinsipnya serupa dengan persetujuan OPL. Namun perbedaannya, persetujuan OPLL diberikan untuk pengembangan yang jumlah lapangannya lebih dari satu. Karena lebih dari satu lapangan, maka tiap lapangan memiliki proyek yang merepresentasikan lingkup pekerjaan dalam OPLL tersebut.
	- *Put on Production* (POP). Persetujuan ini hanya mengizinkan proyek berproduksi dengan maksimal dua sumur produksi dengan tanpa pembangunan fasilitas produksi dan mengandalkan fasilitas produksi yang telah ada. Tujuan dari POP adalah untuk mempercepat produksi walau kegiatan eksplorasi belum selesai.
- E4. Production Pending adalah proyek yang memiliki kendala baik teknis maupun keekonomian yang cukup berat sehingga tidak dapat berproduksi secara komersial, namun masih memiliki rencana untuk kembali berproduksi di kemudian hari. Salah satu kriteria kendala ini adalah proyek setidaknya pada tiga tahun terakhir tidak berproduksi secara komersial. Sebagai contoh, jika proyek telah tidak berproduksi secara komersial sepanjang tahun 2022 hingga tahun 2024, maka pada pelaporan status 31 Desember 2024 memiliki project maturity level E4. Production Pending. Pada beberapa kasus, berdasarkan *expert judgement* bisa saja proyek langsung diberikan project maturity level E4. Production Pending walaupun kurang dari tiga tahun apabila kendala yang dihadapi dinilai cukup berat untuk diatasi.
- E5. Development Unclarified adalah proyek telah mendapatkan persetujuan pengembangan lapangan namun tidak kunjung mendapatkan FID. Atau bisa juga proyek yang telah mendapatkan FID namun kemudian FID tersebut dicabut oleh manajemen perusahaan. Secara umum, jika tidak ditetapkan lain pada dokumen persetujuan pengembangan lapangan, maka proyek yang telah melewati tiga tahun dari persetujuan pengembangan lapangan masuk dalam project maturity level E5. Sebagai contoh, jika proyek mendapatkan persetujuan POD pada tahun 2024, maka pada status pelaporan 31 Desember 2027 project maturity level menjadi E5. Hal ini karena pada status pelaporan 31 Desember 2024 hingga 31 Desember 2026 proyek telah tiga kali mendapatkan project maturity level E3. Justified for Development. Pada beberapa kasus, berdasarkan *expert judgement* bisa saja proyek langsung diberikan project maturity level E5. Development Unclarified walaupun kurang dari tiga kali pelaporan apabila kendala yang dihadapi dinilai cukup berat untuk diatasi.
- E6. Further Development adalah ide atau konsep proyek pengembangan lanjut yang belum mendapatkan persetujuan OPL atau OPLL. Konsep proyek ini merupakan potensi yang dapat menambah cadangan migas dan memberikan tambahan produksi. Proyek dengan project maturity level E6 merupakan proyek yang baru diidentifikasi sehingga masih terdapat optimisme bahwa proyek dapat diusulkan untuk dapat dikembangkan.
- E8. Further Development adalah ide atau konsep proyek pengembangan lanjut yang lebih dari satu tahun tidak kunjung diajukan untuk mendapatkan persetujuan OPL atau OPLL. Konsep proyek pengembangan lanjut jangka panjang juga dapat dicatat dengan project maturity level ini. Biasanya, walaupun tidak selalu, proyek untuk jangka panjang ini ditandai dengan kata "Future" dalam nama proyeknya. Dalam konteks ini, proyek tersebut biasanya hanya perkiraan kasar berdasarkan perkiraan *recovery factor* yang ideal yang seharusnya dapat dicapai di lapangan tersebut.
- X0. Development Pending adalah proyek yang telah memperoleh persetujuan Penentuan Status Eksplorasi (PSE). Persetujuan PSE menandakan bahwa proyek tidak lagi berada dalam fase eksplorasi karena data yang ada dianggap cukup untuk menjadi dasar dalam evaluasi pengembangan lapangan.
- X1. Discovery under Evaluation adalah proyek yang berhasil membuktikan bahwa terdapat hidrokarbon yang dapat mengalir ke permukaan secara terus-menerus (sustainable) berdasarkan tekanan alami reservoir, bantuan teknologi produksi seperti pompa, atau aktivitas tertentu. Pembuktian ini didasarkan pada data hasil uji produksi atau analisa log sumur. Proyek hanya boleh memiliki project maturity level ini selama dua kali pelaporan. Sebagai contoh, proyek yang telah memiliki project maturity level X1 pada 31 Desember 2024 dan 31 Desember 2025 maka pada 31 Desember 2026 tidak boleh lagi memiliki project maturity level X1.
- X2. Development Undetermined adalah proyek yang sebelumnya pernah memiliki project maturity level X1. Discovery under Evaluation namun setelah lebih dari dua kali pelaporan masih memerlukan data tambahan. Misalnya data tambahan yang diperlukan adalah sumur delineasi, uji produksi, dan sebagainya yang menunjang evaluasi besar sumber daya kontinjen. Selain itu, bisa juga proyek mengalami kendala keekonomian namun masih bisa dibantu melalui skema insentif.
- X3. Development not Viable adalah proyek yang sebelumnya pernah memiliki project maturity level X1. Discovery under Evaluation namun setelah dievaluasi lebih lanjut tidak dapat dikembangkan karena terkendala masalah keekonomian yang berat sehingga tidak ada skema insentif yang dapat diberikan yang mampu mengatasi masalah keekonomian tersebut.
    """

    df = run_query(table=TableName.PROJECT_RESOURCES, output=4)
    df = df[
        (df['field_name'].str.contains(field_name, case=False)) &
        (df['wk_name'].str.contains(wk_name, case=False)) &
        (df['uncert_lvl'].str.contains("Middle", case=False)) &
        (df["report_year"] == 2024)
    ]
    paragraph = (
        f"Tanggal hari ini adalah {date.today()}. "
        f"Pada lapangan {df['field_name'].iat[0]} "
        f"di Wilayah Kerja {df['wk_name'].iat[0]}. "
        f"Kontrak Wilayah kerja ini berakhir di {df['psc_eff_end'].iat[0]}. "
        f"Lapangan ini berada di latitude {df['field_lat'].iat[0]} dan longitude {df['field_long'].iat[0]}"
        f"Pada status pelaporan 31.12.{df['report_year'].iat[0]} lapangan ini memiliki project berikut: \n\n"
    )

    project_details = []
    for row in df.itertuples():
        if row.onstream_year >= row.report_year:
            filler_word = f"Proyek ini berencana untuk onstream di tahun {row.onstream_year}. "
        else:
            filler_word = (
                f"Proyek ini telah berproduksi sejak {row.onstream_actual}. "
                "Total produksi kumulatif dari awal onstream"
                f" hingga hingga 31.12.{row.report_year} sebesar "
                f"{row.cprd_sls_oc} MSTB dan {row.cprd_sls_an} BSCF. "
            )
        if row.prj_ioip + row.prj_igip > 0:
            filler_ipip = (
                f"Proyek ini memiliki IOIP P50 {row.prj_ioip} MSTB. dan IGIP P50 {row.prj_igip} BSCF. "
            )
        else:
            filler_ipip = "Proyek ini tidak memberikan tambahan in place baru."
        project_detail = (
            f"Proyek {row.project_name} "
            f"memiliki project maturity level {row.project_level}. "
            f"Mekanisme produksi dari proyek ini adalah {row.prod_stage}. "
            f"Proyek ini memiliki resources {row.rec_oc} MSTB dan {row.rec_an} BSCF. "
            f"{filler_ipip}"
            "Apabila angka resources pada catatan berbeda dengan angka ini, maka gunakan angka ini."
            f"{filler_word}"
            f"pada tahun {row.report_year} "
            f"proyek ini berproduksi sebanyak {row.rate_sls_oc} MSTB dan {row.rate_sls_an} BSCF. "
            f"catatan dalam proyek ini adalah {row.project_remarks}"
        )
        project_details.append(project_detail)

    paragraph += "".join(project_details)

    load_dotenv(find_dotenv())
    client = OpenAI(base_url=base_url)
    response = client.chat.completions.create(
        model=model,
        messages=[
            {"role": "system", "content": sys_prompt_3},
            {"role": "user", 
             "content": f"Berikut adalah data yang perlu dianalisa: {paragraph}"
            }
        ],
        temperature=0
    )

    return response.choices[0].message.content

=======
def create_chat_session(model: str = "qwen2.5:latest", system_prompt: Optional[str] = None):
    """
    Create a chat session using the ollama module.
    
    Args:
    model (str): The name of the model to use. Defaults to "qwen2.5:latest".
    system_prompt (Optional[str]): An optional system prompt to set the context for the chat.
    
    Returns:
    A function that can be used to send messages to the chat session.
    """
    try:
        messages = []
        if system_prompt:
            messages.append({"role": "system", "content": system_prompt})

        def chat_function(user_message: str):
            nonlocal messages
            messages.append({"role": "user", "content": user_message})
            response = ollama.chat(model=model, messages=messages)
            assistant_message = response['message']['content']
            messages.append({"role": "assistant", "content": assistant_message})
            return assistant_message

        return chat_function

    except Exception as e:
        logging.error(f"Error creating chat session: {str(e)}")
        return None
>>>>>>> dbf1b448
<|MERGE_RESOLUTION|>--- conflicted
+++ resolved
@@ -1,10 +1,6 @@
 import logging
-<<<<<<< HEAD
 from typing import List
 from datetime import date
-=======
-from typing import List, Optional
->>>>>>> dbf1b448
 
 from openai import OpenAI
 from dotenv import load_dotenv, find_dotenv
@@ -120,7 +116,6 @@
         article.append(paragraph)
     return article
 
-<<<<<<< HEAD
 
 def exec_summarizer(
     text: str = "", data: str = "", context: str = "", model: str = "gpt-4.1-mini"
@@ -449,34 +444,3 @@
 
     return response.choices[0].message.content
 
-=======
-def create_chat_session(model: str = "qwen2.5:latest", system_prompt: Optional[str] = None):
-    """
-    Create a chat session using the ollama module.
-    
-    Args:
-    model (str): The name of the model to use. Defaults to "qwen2.5:latest".
-    system_prompt (Optional[str]): An optional system prompt to set the context for the chat.
-    
-    Returns:
-    A function that can be used to send messages to the chat session.
-    """
-    try:
-        messages = []
-        if system_prompt:
-            messages.append({"role": "system", "content": system_prompt})
-
-        def chat_function(user_message: str):
-            nonlocal messages
-            messages.append({"role": "user", "content": user_message})
-            response = ollama.chat(model=model, messages=messages)
-            assistant_message = response['message']['content']
-            messages.append({"role": "assistant", "content": assistant_message})
-            return assistant_message
-
-        return chat_function
-
-    except Exception as e:
-        logging.error(f"Error creating chat session: {str(e)}")
-        return None
->>>>>>> dbf1b448
